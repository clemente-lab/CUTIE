#!/usr/bin/env python

from __future__ import division

from setuptools import setup
from glob import glob
import ast
import re

__author__ = "The Clemente Lab"
__copyright__ = "Copyright 2019, The Clemente Lab"
__credits__ = ["Jose C. Clemente, Kevin Bu"]
__license__ = "GPL"
__maintainer__ = "Kevin Bu"
__email__ = "kbu314@gmail.com"

# https://github.com/mitsuhiko/flask/blob/master/setup.py
_version_re = re.compile(r'__version__\s+=\s+(.*)')

with open('cutie/__init__.py', 'rb') as f:
    version = str(ast.literal_eval(_version_re.search(
        f.read().decode('utf-8')).group(1)))

setup(name='cutie',
      version=version,
      description='Correlations under the influence',
      classifiers=[
<<<<<<< HEAD
        'Development Status :: 3 - Alpha',
        'License :: OSI Approved :: GNU General Public License v2 (GPLv2)',
        'Programming Language :: Python :: 3.7',
        'Topic :: Scientific/Engineering :: Bio-Informatics',
=======
          'Development Status :: 3 - Alpha',
          'License :: OSI Approved :: GNU General Public License v2 (GPLv2)',
          'Programming Language :: Python :: 2.7',
          'Topic :: Scientific/Engineering :: Bio-Informatics',
>>>>>>> 4b799857
      ],
      url='http://github.com/clemente-lab/cutie',
      author=__author__,
      author_email=__email__,
      license=__license__,
      packages=['cutie'],
      scripts=glob('scripts/*py'),
      install_requires=[
          'click',
<<<<<<< HEAD
          'os',
          'sys',
          'csv',
          're',
          'hashlib',
          'time',
          'datetime',
          'collections',
          'configparser',
          'itertools',
          'numpy',
          'pandas',
          'random',
          'statsmodels',
          'scipy',
          'math',
          'decimal',
          'matplotlib',
          'minepy',
          'seaborn'],
=======
          'numpy',
          'matplotlib',
          'pandas',
          'seaborn',
          'py',
          'pytest',
          'minepy'
      ],
>>>>>>> 4b799857
      zip_safe=False)<|MERGE_RESOLUTION|>--- conflicted
+++ resolved
@@ -25,17 +25,10 @@
       version=version,
       description='Correlations under the influence',
       classifiers=[
-<<<<<<< HEAD
         'Development Status :: 3 - Alpha',
         'License :: OSI Approved :: GNU General Public License v2 (GPLv2)',
         'Programming Language :: Python :: 3.7',
         'Topic :: Scientific/Engineering :: Bio-Informatics',
-=======
-          'Development Status :: 3 - Alpha',
-          'License :: OSI Approved :: GNU General Public License v2 (GPLv2)',
-          'Programming Language :: Python :: 2.7',
-          'Topic :: Scientific/Engineering :: Bio-Informatics',
->>>>>>> 4b799857
       ],
       url='http://github.com/clemente-lab/cutie',
       author=__author__,
@@ -45,7 +38,6 @@
       scripts=glob('scripts/*py'),
       install_requires=[
           'click',
-<<<<<<< HEAD
           'os',
           'sys',
           'csv',
@@ -65,15 +57,8 @@
           'decimal',
           'matplotlib',
           'minepy',
-          'seaborn'],
-=======
-          'numpy',
-          'matplotlib',
-          'pandas',
           'seaborn',
           'py',
-          'pytest',
-          'minepy'
+          'pytest'
       ],
->>>>>>> 4b799857
       zip_safe=False)